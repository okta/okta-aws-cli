/*
 * Copyright (c) 2022-Present, Okta, Inc.
 *
 * Licensed under the Apache License, Version 2.0 (the "License");
 * you may not use this file except in compliance with the License.
 * You may obtain a copy of the License at
 *
 *      http://www.apache.org/licenses/LICENSE-2.0
 *
 * Unless required by applicable law or agreed to in writing, software
 * distributed under the License is distributed on an "AS IS" BASIS,
 * WITHOUT WARRANTIES OR CONDITIONS OF ANY KIND, either express or implied.
 * See the License for the specific language governing permissions and
 * limitations under the License.
 */

package output

import (
	"os"
	"path/filepath"

	"github.com/okta/okta-aws-cli/internal/aws"
	"github.com/okta/okta-aws-cli/internal/config"
	"github.com/pkg/errors"
	"gopkg.in/ini.v1"
)

// ensureConfigExists verify that the config file exists
func ensureConfigExists(filename string, profile string) error {
	if _, err := os.Stat(filename); err != nil {
		if errors.Is(err, os.ErrNotExist) {

			dir := filepath.Dir(filename)

			err = os.MkdirAll(dir, os.ModePerm)
			if err != nil {
				return err
			}

			// create an base config file
			err = os.WriteFile(filename, []byte("["+profile+"]"), 0600)
			if err != nil {
				return err
			}

		}
		return err
	}
	return nil
}

func createAndSaveProfile(filename, profile string, awsCreds *aws.Credential) error {

	dirPath := filepath.Dir(filename)

	err := os.Mkdir(dirPath, 0700)
	if err != nil {
		return errors.Wrapf(err, "unable to create %s directory", dirPath)
	}

<<<<<<< HEAD
	f, err := os.OpenFile(filename, os.O_CREATE, 0o600)
	if err != nil {
		return errors.Wrapf(err, "unable to create configuration")
	}
	f.Close()
=======
	_, err = os.Create(filename)
	if err != nil {
		return errors.Wrapf(err, "unable to create configuration")
	}
>>>>>>> ce2264dd

	return saveProfile(filename, profile, awsCreds)
}

func saveProfile(filename, profile string, awsCreds *aws.Credential) error {
	config, err := ini.Load(filename)
	if err != nil {
		return err
	}
	iniProfile, err := config.NewSection(profile)
	if err != nil {
		return err
	}

	err = iniProfile.ReflectFrom(awsCreds)
	if err != nil {
		return err
	}

	return config.SaveTo(filename)
}

// AWSCredentialsFile AWS credentials file output formatter
type AWSCredentialsFile struct{}

// NewAWSCredentialsFile Creates a new
func NewAWSCredentialsFile() *AWSCredentialsFile {
	return &AWSCredentialsFile{}
}

// Output Satisfies the Outputter interface and appends AWS credentials to
// credentials file.
func (e *AWSCredentialsFile) Output(c *config.Config, ac *aws.Credential) error {
<<<<<<< HEAD
<<<<<<< HEAD
=======
=======
>>>>>>> ce2264dd
	filename := c.AWSCredentials
	profile := c.Profile

	err := ensureConfigExists(filename, profile)
	if err != nil && errors.Is(err, os.ErrNotExist) {
		return createAndSaveProfile(filename, profile, ac)
	}

	return saveProfile(filename, profile, ac)
}<|MERGE_RESOLUTION|>--- conflicted
+++ resolved
@@ -59,18 +59,11 @@
 		return errors.Wrapf(err, "unable to create %s directory", dirPath)
 	}
 
-<<<<<<< HEAD
 	f, err := os.OpenFile(filename, os.O_CREATE, 0o600)
 	if err != nil {
 		return errors.Wrapf(err, "unable to create configuration")
 	}
 	f.Close()
-=======
-	_, err = os.Create(filename)
-	if err != nil {
-		return errors.Wrapf(err, "unable to create configuration")
-	}
->>>>>>> ce2264dd
 
 	return saveProfile(filename, profile, awsCreds)
 }
@@ -104,11 +97,6 @@
 // Output Satisfies the Outputter interface and appends AWS credentials to
 // credentials file.
 func (e *AWSCredentialsFile) Output(c *config.Config, ac *aws.Credential) error {
-<<<<<<< HEAD
-<<<<<<< HEAD
-=======
-=======
->>>>>>> ce2264dd
 	filename := c.AWSCredentials
 	profile := c.Profile
 
