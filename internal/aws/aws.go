/*
 * Copyright (c) 2022-Present, Okta, Inc.
 *
 * Licensed under the Apache License, Version 2.0 (the "License");
 * you may not use this file except in compliance with the License.
 * You may obtain a copy of the License at
 *
 *      http://www.apache.org/licenses/LICENSE-2.0
 *
 * Unless required by applicable law or agreed to in writing, software
 * distributed under the License is distributed on an "AS IS" BASIS,
 * WITHOUT WARRANTIES OR CONDITIONS OF ANY KIND, either express or implied.
 * See the License for the specific language governing permissions and
 * limitations under the License.
 */

package aws

import (
	"encoding/json"
	"time"
)

// CredentialContainer denormalized struct of all the values can be presented in
// the different credentials formats
type CredentialContainer struct {
	AccessKeyID     string
	SecretAccessKey string
	SessionToken    string
	Expiration      *time.Time
	Version         int
	Profile         string
}

// EnvVarCredential representation of an AWS credential for environment
// variables
type EnvVarCredential struct {
	AccessKeyID     string
	SecretAccessKey string
	SessionToken    string
}

// CredsFileCredential representation of an AWS credential for the AWS
// credentials file
type CredsFileCredential struct {
	AccessKeyID     string `ini:"aws_access_key_id"`
	SecretAccessKey string `ini:"aws_secret_access_key"`
	SessionToken    string `ini:"aws_session_token"`
<<<<<<< HEAD

	profile string
}

// SetProfile sets the profile name associated with this AWS credential.
func (c *CredsFileCredential) SetProfile(p string) { c.profile = p }

// Profile returns the profile name associated with this AWS credential.
func (c CredsFileCredential) Profile() string { return c.profile }

// ProcessCredential Convenience representation of an AWS credential used for
// process credential format.
type ProcessCredential struct {
	AccessKeyID     string     `json:"AccessKeyId,omitempty"`
	SecretAccessKey string     `json:"SecretAccessKey,omitempty"`
	SessionToken    string     `json:"SessionToken,omitempty"`
	Expiration      *time.Time `json:"Expiration,omitempty"`
	Version         int        `json:"Version,omitempty"`
}

// MarshalJSON ensure Expiration date time is formatted RFC 3339 format.
func (c *ProcessCredential) MarshalJSON() ([]byte, error) {
	type Alias ProcessCredential
	var exp string
	if c.Expiration != nil {
		exp = c.Expiration.Format(time.RFC3339)
	}

	obj := &struct {
		*Alias
		Expiration string `json:"Expiration"`
	}{
		Alias: (*Alias)(c),
	}
	if exp != "" {
		obj.Expiration = exp
	}
	return json.Marshal(obj)
=======
	Region          string `ini:"region"`
>>>>>>> 0f315a02
}<|MERGE_RESOLUTION|>--- conflicted
+++ resolved
@@ -25,6 +25,7 @@
 // the different credentials formats
 type CredentialContainer struct {
 	AccessKeyID     string
+	Region          string
 	SecretAccessKey string
 	SessionToken    string
 	Expiration      *time.Time
@@ -44,9 +45,9 @@
 // credentials file
 type CredsFileCredential struct {
 	AccessKeyID     string `ini:"aws_access_key_id"`
+	Region          string `ini:"region"`
 	SecretAccessKey string `ini:"aws_secret_access_key"`
 	SessionToken    string `ini:"aws_session_token"`
-<<<<<<< HEAD
 
 	profile string
 }
@@ -85,7 +86,4 @@
 		obj.Expiration = exp
 	}
 	return json.Marshal(obj)
-=======
-	Region          string `ini:"region"`
->>>>>>> 0f315a02
 }