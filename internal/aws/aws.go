/*
 * Copyright (c) 2022-Present, Okta, Inc.
 *
 * Licensed under the Apache License, Version 2.0 (the "License");
 * you may not use this file except in compliance with the License.
 * You may obtain a copy of the License at
 *
 *      http://www.apache.org/licenses/LICENSE-2.0
 *
 * Unless required by applicable law or agreed to in writing, software
 * distributed under the License is distributed on an "AS IS" BASIS,
 * WITHOUT WARRANTIES OR CONDITIONS OF ANY KIND, either express or implied.
 * See the License for the specific language governing permissions and
 * limitations under the License.
 */

package aws

import "time"

// Credential Convenience representation of an AWS credential.
type Credential struct {
<<<<<<< HEAD
	AccessKeyID     string    `ini:"aws_access_key_id"`
	SecretAccessKey string    `ini:"aws_secret_access_key"`
	SessionToken    string    `ini:"aws_session_token"`
	Expiration      time.Time `ini:"x_security_token_expires"`
=======
	AccessKeyID     string `ini:"aws_access_key_id"`
	SecretAccessKey string `ini:"aws_secret_access_key"`
	SessionToken    string `ini:"aws_session_token"`
}

// LegacyCredential Convenience representation of an AWS credential.
type LegacyCredential struct {
	AccessKeyID     string `ini:"aws_access_key_id"`
	SecretAccessKey string `ini:"aws_secret_access_key"`
	SessionToken    string `ini:"aws_session_token"`
	SecurityToken   string `ini:"aws_security_token"`
>>>>>>> a9e808ab
}<|MERGE_RESOLUTION|>--- conflicted
+++ resolved
@@ -20,15 +20,10 @@
 
 // Credential Convenience representation of an AWS credential.
 type Credential struct {
-<<<<<<< HEAD
 	AccessKeyID     string    `ini:"aws_access_key_id"`
 	SecretAccessKey string    `ini:"aws_secret_access_key"`
 	SessionToken    string    `ini:"aws_session_token"`
 	Expiration      time.Time `ini:"x_security_token_expires"`
-=======
-	AccessKeyID     string `ini:"aws_access_key_id"`
-	SecretAccessKey string `ini:"aws_secret_access_key"`
-	SessionToken    string `ini:"aws_session_token"`
 }
 
 // LegacyCredential Convenience representation of an AWS credential.
@@ -37,5 +32,4 @@
 	SecretAccessKey string `ini:"aws_secret_access_key"`
 	SessionToken    string `ini:"aws_session_token"`
 	SecurityToken   string `ini:"aws_security_token"`
->>>>>>> a9e808ab
 }